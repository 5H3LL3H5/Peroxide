--- conflicted
+++ resolved
@@ -53,11 +53,7 @@
     "io_parquet_compression",
 ], optional = true }
 num-complex = { version = "0.4", optional = true }
-<<<<<<< HEAD
-=======
-lambert_w = { version = "0.3.0", default-features = false, features = ["24bits", "50bits"] }
 rayon = "1.10"
->>>>>>> fc41e3c1
 
 [package.metadata.docs.rs]
 rustdoc-args = ["--html-in-header", "katex-header.html", "--cfg", "docsrs"]
